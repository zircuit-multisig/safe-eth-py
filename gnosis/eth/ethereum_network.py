--- conflicted
+++ resolved
@@ -923,10 +923,7 @@
     FUSION_TESTNET = 46688
     REI_NETWORK = 47805
     ZIRCUIT_TESTNET = 48899
-<<<<<<< HEAD
     ZIRCUIT_MAINNET = 48900
-=======
->>>>>>> 66331214
     WIRESHAPE_FLORIPA_TESTNET = 49049
     BIFROST_TESTNET = 49088
     ENERGI_TESTNET = 49797
